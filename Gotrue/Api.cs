--- conflicted
+++ resolved
@@ -65,20 +65,12 @@
         /// Sends an invite link to an email address.
         /// </summary>
         /// <param name="email"></param>
-<<<<<<< HEAD
-        /// <returns></returns>
-        public Task<BaseResponse> InviteUserByEmail(string email)
-        {
-            var data = new Dictionary<string, string> { { "email", email } };
-            return Helpers.MakeRequest(HttpMethod.Post, $"{Url}/invite", data, Headers);
-=======
         /// <param name="jwt">this token needs role 'supabase_admin' or 'service_role'</param>
         /// <returns></returns>
         public Task<BaseResponse> InviteUserByEmail(string email, string jwt)
         {
             var data = new Dictionary<string, string> { { "email", email } };
             return Helpers.MakeRequest(HttpMethod.Post, $"{Url}/invite", data,  CreateAuthedRequestHeaders(jwt));
->>>>>>> 86a8bc78
         }
 
         /// <summary>
@@ -155,7 +147,6 @@
         {
             return Helpers.MakeRequest<User>(HttpMethod.Put, $"{Url}/user", attributes, CreateAuthedRequestHeaders(jwt));
         }
-<<<<<<< HEAD
         
         /// <summary>
         /// Delete a user
@@ -168,8 +159,6 @@
             var data = new Dictionary<string, string> { };
             return Helpers.MakeRequest<User>(HttpMethod.Delete, $"{Url}/admin/users/{uid}", data, CreateAuthedRequestHeaders(jwt));
         }
-=======
->>>>>>> 86a8bc78
 
         /// <summary>
         /// Generates a new JWT
